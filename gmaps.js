<<<<<<< HEAD
/*!
 * GMaps.js v0.3.5
 * http://hpneo.github.com/gmaps/
 *
 * Copyright 2012, Gustavo Leon
 * Released under the MIT License.
 */

if(window.google && window.google.maps){

  var GMaps = (function(global) {
    "use strict";

    var doc = document;
    var getElementById = function(id, context) {
      var ele
      if('jQuery' in global && context){
        ele = $("#"+id.replace('#', ''), context)[0]
      } else {
        ele = doc.getElementById(id.replace('#', ''));
      };
      return ele;
    };
=======
if (window.google == undefined && window.google.maps == undefined) {
  throw 'Google Maps API is required. Please register the following JavaScript library http://maps.google.com/maps/api/js?sensor=true.'
}
>>>>>>> f8a7c957

var extend_object = function(obj, new_obj) {
  var name;

  if (obj === new_obj) {
    return obj;
  }

<<<<<<< HEAD
      if (typeof(options.el) === 'string' || typeof(options.div) === 'string') {
        this.el = getElementById(options.el || options.div, options.context);
      } else {
        this.el = options.el || options.div;
      };

      window.context_menu = window.context_menu || {};
      window.context_menu[self.el.id] = {};

      if (typeof(this.el) === 'undefined' || this.el === null) {
        throw 'No element defined.';
      }

      this.el.style.width = options.width || this.el.scrollWidth || this.el.offsetWidth;
      this.el.style.height = options.height || this.el.scrollHeight || this.el.offsetHeight;

      this.controls = [];
      this.overlays = [];
      this.layers = []; // array with kml and ft layers, can be as many
      this.singleLayers = {}; // object with the other layers, only one per layer
      this.markers = [];
      this.polylines = [];
      this.routes = [];
      this.polygons = [];
      this.infoWindow = null;
      this.overlay_el = null;
      this.zoom = options.zoom || 15;
      this.registered_events = {};

      var markerClusterer = options.markerClusterer;

      google.maps.visualRefresh = options.enableNewStyle;

      //'Hybrid', 'Roadmap', 'Satellite' or 'Terrain'
      var mapType;

      if (options.mapType) {
        mapType = google.maps.MapTypeId[options.mapType.toUpperCase()];
      }
      else {
        mapType = google.maps.MapTypeId.ROADMAP;
      }
=======
  for (name in new_obj) {
    obj[name] = new_obj[name];
  }

  return obj;
};

var replace_object = function(obj, replace) {
  var name;

  if (obj === replace) {
    return obj;
  }
>>>>>>> f8a7c957

  for (name in replace) {
    if (obj[name] != undefined) {
      obj[name] = replace[name];
    }
  }

  return obj;
};

var array_map = function(array, callback) {
  var original_callback_params = Array.prototype.slice.call(arguments, 2),
      array_return = [],
      array_length = array.length,
      i;

  if (Array.prototype.map && array.map === Array.prototype.map) {
    array_return = Array.prototype.map.call(array, function(item) {
      callback_params = original_callback_params;
      callback_params.splice(0, 0, item);

      return callback.apply(this, callback_params);
    });
  }
  else {
    for (i = 0; i < array_length; i++) {
      callback_params = original_callback_params;
      callback_params = callback_params.splice(0, 0, array[i]);
      array_return.push(callback.apply(this, callback_params));
    }
  }

<<<<<<< HEAD
      delete options.el;
      delete options.lat;
      delete options.lng;
      delete options.mapType;
      delete options.width;
      delete options.height;
      delete options.markerClusterer;
      delete options.enableNewStyle;
=======
  return array_return;
};
>>>>>>> f8a7c957

var array_flat = function(array) {
  var new_array = [],
      i;

  for (i = 0; i < array.length; i++) {
    new_array = new_array.concat(array[i]);
  }

  return new_array;
};

var coordsToLatLngs = function(coords, useGeoJSON) {
  var first_coord = coords[0],
      second_coord = coords[1];

  if (useGeoJSON) {
    first_coord = coords[1];
    second_coord = coords[0];
  }

  return new google.maps.LatLng(first_coord, second_coord);
};

var arrayToLatLng = function(coords, useGeoJSON) {
  var i;

  for (i = 0; i < coords.length; i++) {
    if (coords[i].length > 0 && typeof(coords[i][0]) != "number") {
      coords[i] = arrayToLatLng(coords[i], useGeoJSON);
    }
    else {
      coords[i] = coordsToLatLngs(coords[i], useGeoJSON);
    }
  }

  return coords;
};

var getElementById = function(id, context) {
  var element,
  id = id.replace('#', '');

  if ('jQuery' in this && context) {
    element = $("#" + id, context)[0];
  } else {
    element = document.getElementById(id);
  };

<<<<<<< HEAD
      // Context menus
      var buildContextMenuHTML = function(control, e) {
        var html = '';
        var options = window.context_menu[self.el.id][control];
        for (var i in options){
          if (options.hasOwnProperty(i)){
            var option = options[i];
            html += '<li><a id="' + control + '_' + i + '" href="#">' +
              option.title + '</a></li>';
          }
        }

        if(!getElementById(self.el.id + '_gmaps_context_menu')) return;

        var context_menu_element = getElementById(self.el.id + '_gmaps_context_menu');
        context_menu_element.innerHTML = html;
=======
  return element;
};

var findAbsolutePosition = function(obj)  {
  var curleft = 0,
      curtop = 0;

  if (obj.offsetParent) {
    do {
      curleft += obj.offsetLeft;
      curtop += obj.offsetTop;
    } while (obj = obj.offsetParent);
  }

  return [curleft, curtop];
};

var GMaps = (function(global) {
  "use strict";

  var doc = document;

  var GMaps = function(options) {
    options.zoom = options.zoom || 15;
    options.mapType = options.mapType || 'roadmap';

    var self = this,
        i,
        events_that_hide_context_menu = ['bounds_changed', 'center_changed', 'click', 'dblclick', 'drag', 'dragend', 'dragstart', 'idle', 'maptypeid_changed', 'projection_changed', 'resize', 'tilesloaded', 'zoom_changed'],
        events_that_doesnt_hide_context_menu = ['mousemove', 'mouseout', 'mouseover'],
        options_to_be_deleted = ['el', 'lat', 'lng', 'mapType', 'width', 'height', 'markerClusterer', 'enableNewStyle'],
        container_id = options.el || options.div,
        markerClustererFunction = options.markerClusterer,
        mapType = google.maps.MapTypeId[options.mapType.toUpperCase()],
        map_center = new google.maps.LatLng(options.lat, options.lng),
        zoomControl = options.zoomControl || true,
        zoomControlOpt = options.zoomControlOpt || {
          style: 'DEFAULT',
          position: 'TOP_LEFT'
        },
        zoomControlStyle = zoomControlOpt.style || 'DEFAULT',
        zoomControlPosition = zoomControlOpt.position || 'TOP_LEFT',
        panControl = options.panControl || true,
        mapTypeControl = options.mapTypeControl || true,
        scaleControl = options.scaleControl || true,
        streetViewControl = options.streetViewControl || true,
        overviewMapControl = overviewMapControl || true,
        map_options = {},
        map_base_options = {
          zoom: this.zoom,
          center: map_center,
          mapTypeId: mapType
        },
        map_controls_options = {
          panControl: panControl,
          zoomControl: zoomControl,
          zoomControlOptions: {
            style: google.maps.ZoomControlStyle[zoomControlStyle],
            position: google.maps.ControlPosition[zoomControlPosition]
          },
          mapTypeControl: mapTypeControl,
          scaleControl: scaleControl,
          streetViewControl: streetViewControl,
          overviewMapControl: overviewMapControl
        };

    if (typeof(options.el) === 'string' || typeof(options.div) === 'string') {
      this.el = getElementById(container_id, options.context);
    } else {
      this.el = container_id;
    }

    if (typeof(this.el) === 'undefined' || this.el === null) {
      throw 'No element defined.';
    }
>>>>>>> f8a7c957

    window.context_menu = window.context_menu || {};
    window.context_menu[self.el.id] = {};

    this.controls = [];
    this.overlays = [];
    this.layers = []; // array with kml/georss and fusiontables layers, can be as many
    this.singleLayers = {}; // object with the other layers, only one per layer
    this.markers = [];
    this.polylines = [];
    this.routes = [];
    this.polygons = [];
    this.infoWindow = null;
    this.overlay_el = null;
    this.zoom = options.zoom;
    this.registered_events = {};

    this.el.style.width = options.width || this.el.scrollWidth || this.el.offsetWidth;
    this.el.style.height = options.height || this.el.scrollHeight || this.el.offsetHeight;

    google.maps.visualRefresh = options.enableNewStyle;

    for (i = 0; i < options_to_be_deleted.length; i++) {
      delete options[options_to_be_deleted[i]];
    }

    if(options.disableDefaultUI != true) {
      map_base_options = extend_object(map_base_options, map_controls_options);
    }

    map_options = extend_object(map_base_options, options);

    for (i = 0; i < events_that_hide_context_menu.length; i++) {
      delete map_options[events_that_hide_context_menu[i]];
    }

    for (i = 0; i < events_that_doesnt_hide_context_menu.length; i++) {
      delete map_options[events_that_doesnt_hide_context_menu[i]];
    }

    this.map = new google.maps.Map(this.el, map_options);

    if (markerClustererFunction) {
      this.markerClusterer = markerClustererFunction.apply(this, [this.map]);
    }

    var buildContextMenuHTML = function(control, e) {
      var html = '',
          options = window.context_menu[self.el.id][control];

      for (var i in options){
        if (options.hasOwnProperty(i)) {
          var option = options[i];

          html += '<li><a id="' + control + '_' + i + '" href="#">' + option.title + '</a></li>';
        }
      }

<<<<<<< HEAD
      this.setContextMenu = function(options) {
        window.context_menu[self.el.id][options.control] = {};

        for (var i in options.options){
          if (options.options.hasOwnProperty(i)){
            var option = options.options[i];
            window.context_menu[self.el.id][options.control][option.name] = {
              title: option.title,
              action: option.action
            };
          }
        }
=======
      if (!getElementById('gmaps_context_menu')) return;

      var context_menu_element = getElementById('gmaps_context_menu');
      
      context_menu_element.innerHTML = html;
>>>>>>> f8a7c957

      var context_menu_items = context_menu_element.getElementsByTagName('a'),
          context_menu_items_count = context_menu_items.length
          i;

<<<<<<< HEAD
        ul.id = self.el.id + '_gmaps_context_menu';
        ul.style.display = 'none';
        ul.style.position = 'absolute';
        ul.style.minWidth = '100px';
        ul.style.background = 'white';
        ul.style.listStyle = 'none';
        ul.style.padding = '8px';
        ul.style.boxShadow = '2px 2px 6px #ccc';
=======
      for (i = 0; i < context_menu_items_count; i++) {
        var context_menu_item = context_menu_items[i];
>>>>>>> f8a7c957

        var assign_menu_item_action = function(ev){
          ev.preventDefault();

<<<<<<< HEAD
        var context_menu_element = getElementById(self.el.id + '_gmaps_context_menu');
=======
          options[this.id.replace(control + '_', '')].action.apply(self, [e]);
          self.hideContextMenu();
        };
>>>>>>> f8a7c957

        google.maps.event.clearListeners(context_menu_item, 'click');
        google.maps.event.addDomListenerOnce(context_menu_item, 'click', assign_menu_item_action, false);
      }

<<<<<<< HEAD
      this.hideContextMenu = function() {
        var context_menu_element = getElementById(self.el.id + '_gmaps_context_menu');
        if(context_menu_element)
          context_menu_element.style.display = 'none';
      };
=======
      var position = findAbsolutePosition.apply(this, [self.el]),
          left = position[0] + e.pixel.x - 15,
          top = position[1] + e.pixel.y- 15;
>>>>>>> f8a7c957

      context_menu_element.style.left = left + "px";
      context_menu_element.style.top = top + "px";

      context_menu_element.style.display = 'block';
    };

    var buildContextMenu = function(control, e) {
      if (control === 'marker') {
        e.pixel = {};

        var overlay = new google.maps.OverlayView();
        overlay.setMap(self.map);
        
        overlay.draw = function() {
          var projection = overlay.getProjection(),
              position = e.marker.getPosition();
          
          e.pixel = projection.fromLatLngToContainerPixel(position);

          buildContextMenuHTML(control, e);
        };
      }
      else {
        buildContextMenuHTML(control, e);
      }
    };

    this.setContextMenu = function(options) {
      window.context_menu[self.el.id][options.control] = {};

      var i,
          ul = doc.createElement('ul');

      for (i in options.options) {
        if (options.options.hasOwnProperty(i)) {
          var option = options.options[i];

          window.context_menu[self.el.id][options.control][option.name] = {
            title: option.title,
            action: option.action
          };
        }
      }

<<<<<<< HEAD
      google.maps.event.addListener(this.map, 'rightclick', function(e) {
        if (options.rightclick) {
          options.rightclick.apply(this, [e]);
        }

        if(window.context_menu[self.el.id]['map'] != undefined) {
          buildContextMenu('map', e);
        }
      });
=======
      ul.id = 'gmaps_context_menu';
      ul.style.display = 'none';
      ul.style.position = 'absolute';
      ul.style.minWidth = '100px';
      ul.style.background = 'white';
      ul.style.listStyle = 'none';
      ul.style.padding = '8px';
      ul.style.boxShadow = '2px 2px 6px #ccc';
>>>>>>> f8a7c957

      doc.body.appendChild(ul);

      var context_menu_element = getElementById('gmaps_context_menu')

      google.maps.event.addDomListener(context_menu_element, 'mouseout', function(ev) {
        if (!ev.relatedTarget || !this.contains(ev.relatedTarget)) {
          window.setTimeout(function(){
            context_menu_element.style.display = 'none';
          }, 400);
        }
      }, false);
    };

    this.hideContextMenu = function() {
      var context_menu_element = getElementById('gmaps_context_menu');

      if (context_menu_element) {
        context_menu_element.style.display = 'none';
      }
    };

    var setupListener = function(object, name) {
      google.maps.event.addListener(object, name, function(e){
        if (e == undefined) {
          e = this;
        }

        options[name].apply(this, [e]);

        self.hideContextMenu();
      });
    };

    for (var ev = 0; ev < events_that_hide_context_menu.length; ev++) {
      var name = events_that_hide_context_menu[ev];

      if (name in options) {
        setupListener(this.map, name);
      }
    }

    for (var ev = 0; ev < events_that_doesnt_hide_context_menu.length; ev++) {
      var name = events_that_doesnt_hide_context_menu[ev];

      if (name in options) {
        setupListener(this.map, name);
      }
    }

    google.maps.event.addListener(this.map, 'rightclick', function(e) {
      if (options.rightclick) {
        options.rightclick.apply(this, [e]);
      }

      if(window.context_menu[self.el.id]['map'] != undefined) {
        buildContextMenu('map', e);
      }
    });

    this.refresh = function() {
      google.maps.event.trigger(this.map, 'resize');
    };

    this.fitZoom = function() {
      var latLngs = [],
          markers_length = this.markers.length,
          i;

      for (i = 0; i < markers_length; i++) {
        latLngs.push(this.markers[i].getPosition());
      }

      this.fitLatLngBounds(latLngs);
    };

    this.setCenter = function(lat, lng, callback) {
      this.map.panTo(new google.maps.LatLng(lat, lng));

      if (callback) {
        callback();
      }
    };

    this.getElement = function() {
      return this.el;
    };

    this.zoomIn = function(value) {
      value = value || 1;

      this.zoom = this.map.getZoom() + value;
      this.map.setZoom(this.zoom);
    };

    this.zoomOut = function(value) {
      value = value || 1;

      this.zoom = this.map.getZoom() - value;
      this.map.setZoom(this.zoom);
    };

    var native_methods = [],
        method;

    for (method in this.map) {
      if (typeof(this.map[method]) == 'function' && !this[method]) {
        native_methods.push(method);
      }
    }

    for (i=0; i < native_methods.length; i++) {
      (function(gmaps, scope, method_name) {
        gmaps[method_name] = function(){
          return scope[method_name].apply(scope, arguments);
        };
      })(this, this.map, native_methods[i]);
    }
  };

  return GMaps;
})(this);
GMaps.prototype.createControl = function(options) {
  var control = document.createElement('div');

  control.style.cursor = 'pointer';
  control.style.fontFamily = 'Arial, sans-serif';
  control.style.fontSize = '13px';
  control.style.boxShadow = 'rgba(0, 0, 0, 0.398438) 0px 2px 4px';

  for (var option in options.style) {
    control.style[option] = options.style[option];
  }

  if (options.id) {
    control.id = options.id;
  }

  if (options.classes) {
    control.className = options.classes;
  }

  if (options.content) {
    control.innerHTML = options.content;
  }

  for (var ev in options.events) {
    (function(object, name) {
      google.maps.event.addDomListener(object, name, function(){
        options.events[name].apply(this, [this]);
      });
    })(control, ev);
  }

  control.index = 1;

  return control;
};

GMaps.prototype.addControl = function(options) {
  var position = google.maps.ControlPosition[options.position.toUpperCase()];

  delete options.position;

  var control = this.createControl(options);
  this.controls.push(control);
  
  this.map.controls[position].push(control);

  return control;
};
GMaps.prototype.createMarker = function(options) {
  if (options.lat == undefined && options.lng == undefined && options.position == undefined) {
    throw 'No latitude or longitude defined.';
  }

  var self = this,
      details = options.details,
      fences = options.fences,
      outside = options.outside,
      base_options = {
        position: new google.maps.LatLng(options.lat, options.lng),
        map: null
      };

  delete options.lat;
  delete options.lng;
  delete options.fences;
  delete options.outside;

  var marker_options = extend_object(base_options, options),
      marker = new google.maps.Marker(marker_options);

  marker.fences = fences;

  if (options.infoWindow) {
    marker.infoWindow = new google.maps.InfoWindow(options.infoWindow);

    var info_window_events = ['closeclick', 'content_changed', 'domready', 'position_changed', 'zindex_changed'];

<<<<<<< HEAD
            if (window.context_menu[self.el.id]['marker'] != undefined) {
              buildContextMenu('marker', e);
            }
=======
    for (var ev = 0; ev < info_window_events.length; ev++) {
      (function(object, name) {
        if (options.infoWindow[name]) {
          google.maps.event.addListener(object, name, function(e){
            options.infoWindow[name].apply(this, [e]);
>>>>>>> f8a7c957
          });
        }
      })(marker.infoWindow, info_window_events[ev]);
    }
  }

  var marker_events = ['animation_changed', 'clickable_changed', 'cursor_changed', 'draggable_changed', 'flat_changed', 'icon_changed', 'position_changed', 'shadow_changed', 'shape_changed', 'title_changed', 'visible_changed', 'zindex_changed'];

  var marker_events_with_mouse = ['dblclick', 'drag', 'dragend', 'dragstart', 'mousedown', 'mouseout', 'mouseover', 'mouseup'];

  for (var ev = 0; ev < marker_events.length; ev++) {
    (function(object, name) {
      if (options[name]) {
        google.maps.event.addListener(object, name, function(){
          options[name].apply(this, [this]);
        });
      }
    })(marker, marker_events[ev]);
  }

  for (var ev = 0; ev < marker_events_with_mouse.length; ev++) {
    (function(map, object, name) {
      if (options[name]) {
        google.maps.event.addListener(object, name, function(me){
          if(!me.pixel){
            me.pixel = map.getProjection().fromLatLngToPoint(me.latLng)
          }
          
          options[name].apply(this, [me]);
        });
      }
    })(this.map, marker, marker_events_with_mouse[ev]);
  }

  google.maps.event.addListener(marker, 'click', function() {
    this.details = details;

    if (options.click) {
      options.click.apply(this, [this]);
    }

    if (marker.infoWindow) {
      self.hideInfoWindows();
      marker.infoWindow.open(self.map, marker);
    }
  });

  google.maps.event.addListener(marker, 'rightclick', function(e) {
    e.marker = this;

    if (options.rightclick) {
      options.rightclick.apply(this, [e]);
    }

    if (window.context_menu[self.el.id]['marker'] != undefined) {
      buildContextMenu('marker', e);
    }
  });

  if (marker.fences) {
    google.maps.event.addListener(marker, 'dragend', function() {
      self.checkMarkerGeofence(marker, function(m, f) {
        outside(m, f);
      });
    });
  }

  return marker;
};

GMaps.prototype.addMarker = function(options) {
  var marker;
  if(options.hasOwnProperty('gm_accessors_')) {
    // Native google.maps.Marker object
    marker = options;
  }
  else {
    if ((options.hasOwnProperty('lat') && options.hasOwnProperty('lng')) || options.position) {
      marker = this.createMarker(options);
    }
    else {
      throw 'No latitude or longitude defined.';
    }
  }

  marker.setMap(this.map);

  if(this.markerClusterer) {
    this.markerClusterer.addMarker(marker);
  }

  this.markers.push(marker);

  GMaps.fire('marker_added', marker, this);

  return marker;
};

GMaps.prototype.addMarkers = function(array) {
  for (var i = 0, marker; marker=array[i]; i++) {
    this.addMarker(marker);
  }

  return this.markers;
};

GMaps.prototype.hideInfoWindows = function() {
  for (var i = 0, marker; marker = this.markers[i]; i++){
    if (marker.infoWindow){
      marker.infoWindow.close();
    }
  }
};

GMaps.prototype.removeMarker = function(marker) {
  for (var i = 0; i < this.markers.length; i++) {
    if (this.markers[i] === marker) {
      this.markers[i].setMap(null);
      this.markers.splice(i, 1);

      GMaps.fire('marker_removed', marker, this);

      break;
    }
  }

  return marker;
};

GMaps.prototype.removeMarkers = function(collection) {
  var collection = (collection || this.markers);

  for (var i = 0;i < this.markers.length; i++) {
    if(this.markers[i] === collection[i]) {
      this.markers[i].setMap(null);
    }
  }

  var new_markers = [];

  for (var i = 0;i < this.markers.length; i++) {
    if(this.markers[i].getMap() != null) {
      new_markers.push(this.markers[i]);
    }
  }

  this.markers = new_markers;
};
GMaps.prototype.drawOverlay = function(options) {
  var overlay = new google.maps.OverlayView(),
      auto_show = true;

  overlay.setMap(this.map);

  if (options.auto_show != null) {
    auto_show = options.auto_show;
  }

  overlay.onAdd = function() {
    var el = document.createElement('div');

    el.style.borderStyle = "none";
    el.style.borderWidth = "0px";
    el.style.position = "absolute";
    el.style.zIndex = 100;
    el.innerHTML = options.content;

    overlay.el = el;

    if (!options.layer) {
      options.layer = 'overlayLayer';
    }
    
    var panes = this.getPanes(),
        overlayLayer = panes[options.layer],
        stop_overlay_events = ['contextmenu', 'DOMMouseScroll', 'dblclick', 'mousedown'];

    overlayLayer.appendChild(el);

    for (var ev = 0; ev < stop_overlay_events.length; ev++) {
      (function(object, name) {
        google.maps.event.addDomListener(object, name, function(e){
          if (navigator.userAgent.toLowerCase().indexOf('msie') != -1 && document.all) {
            e.cancelBubble = true;
            e.returnValue = false;
          }
          else {
            e.stopPropagation();
          }
        });
      })(el, stop_overlay_events[ev]);
    }

    google.maps.event.trigger(this, 'ready');
  };

  overlay.draw = function() {
    var projection = this.getProjection(),
        pixel = projection.fromLatLngToDivPixel(new google.maps.LatLng(options.lat, options.lng));

    options.horizontalOffset = options.horizontalOffset || 0;
    options.verticalOffset = options.verticalOffset || 0;

    var el = overlay.el,
        content = el.children[0],
        content_height = content.clientHeight,
        content_width = content.clientWidth;

    switch (options.verticalAlign) {
      case 'top':
        el.style.top = (pixel.y - content_height + options.verticalOffset) + 'px';
        break;
      default:
      case 'middle':
        el.style.top = (pixel.y - (content_height / 2) + options.verticalOffset) + 'px';
        break;
      case 'bottom':
        el.style.top = (pixel.y + options.verticalOffset) + 'px';
        break;
    }

    switch (options.horizontalAlign) {
      case 'left':
        el.style.left = (pixel.x - content_width + options.horizontalOffset) + 'px';
        break;
      default:
      case 'center':
        el.style.left = (pixel.x - (content_width / 2) + options.horizontalOffset) + 'px';
        break;
      case 'right':
        el.style.left = (pixel.x + options.horizontalOffset) + 'px';
        break;
    }

    el.style.display = auto_show ? 'block' : 'none';

    if (!auto_show) {
      options.show.apply(this, [el]);
    }
  };

  overlay.onRemove = function() {
    var el = overlay.el;

    if (options.remove) {
      options.remove.apply(this, [el]);
    }
    else {
      overlay.el.parentNode.removeChild(overlay.el);
      overlay.el = null;
    }
  };

  this.overlays.push(overlay);
  return overlay;
};

GMaps.prototype.removeOverlay = function(overlay) {
  for (var i = 0; i < this.overlays.length; i++) {
    if (this.overlays[i] === overlay) {
      this.overlays[i].setMap(null);
      this.overlays.splice(i, 1);

      break;
    }
  }
};

GMaps.prototype.removeOverlays = function() {
  for (var i = 0, item; item = this.overlays[i]; i++) {
    item.setMap(null);
  }

  this.overlays = [];
};
GMaps.prototype.drawPolyline = function(options) {
  var path = [],
      points = options.path;

  if (points.length) {
    if (points[0][0] === undefined) {
      path = points;
    }
    else {
      for (var i=0, latlng; latlng=points[i]; i++) {
        path.push(new google.maps.LatLng(latlng[0], latlng[1]));
      }
    }
  }

  var polyline_options = {
    map: this.map,
    path: path,
    strokeColor: options.strokeColor,
    strokeOpacity: options.strokeOpacity,
    strokeWeight: options.strokeWeight,
    geodesic: options.geodesic,
    clickable: true,
    editable: false,
    visible: true
  };

  if (options.hasOwnProperty("clickable")) {
    polyline_options.clickable = options.clickable;
  }

  if (options.hasOwnProperty("editable")) {
    polyline_options.editable = options.editable;
  }

  if (options.hasOwnProperty("icons")) {
    polyline_options.icons = options.icons;
  }

  if (options.hasOwnProperty("zIndex")) {
    polyline_options.zIndex = options.zIndex;
  }

  var polyline = new google.maps.Polyline(polyline_options);

  var polyline_events = ['click', 'dblclick', 'mousedown', 'mousemove', 'mouseout', 'mouseover', 'mouseup', 'rightclick'];

  for (var ev = 0; ev < polyline_events.length; ev++) {
    (function(object, name) {
      if (options[name]) {
        google.maps.event.addListener(object, name, function(e){
          options[name].apply(this, [e]);
        });
      }
    })(polyline, polyline_events[ev]);
  }

  this.polylines.push(polyline);

  GMaps.fire('polyline_added', polyline, this);

  return polyline;
};

GMaps.prototype.removePolyline = function(polyline) {
  for (var i = 0; i < this.polylines.length; i++) {
    if (this.polylines[i] === polyline) {
      this.polylines[i].setMap(null);
      this.polylines.splice(i, 1);

      GMaps.fire('polyline_removed', polyline, this);

      break;
    }
  }
};

GMaps.prototype.removePolylines = function() {
  for (var i = 0, item; item = self.polylines[i]; i++) {
    item.setMap(null);
  }

  self.polylines = [];
};

GMaps.prototype.drawCircle = function(options) {
  options =  extend_object({
    map: this.map,
    center: new google.maps.LatLng(options.lat, options.lng)
  }, options);

  delete options.lat;
  delete options.lng;

  var polygon = new google.maps.Circle(options),
      polygon_events = ['click', 'dblclick', 'mousedown', 'mousemove', 'mouseout', 'mouseover', 'mouseup', 'rightclick'];

  for (var ev = 0; ev < polygon_events.length; ev++) {
    (function(object, name) {
      if (options[name]) {
        google.maps.event.addListener(object, name, function(e){
          options[name].apply(this, [e]);
        });
      }
    })(polygon, polygon_events[ev]);
  }

  this.polygons.push(polygon);

  return polygon;
};

GMaps.prototype.drawRectangle = function(options) {
  options = extend_object({
    map: this.map
  }, options);

  var latLngBounds = new google.maps.LatLngBounds(
    new google.maps.LatLng(options.bounds[0][0], options.bounds[0][1]),
    new google.maps.LatLng(options.bounds[1][0], options.bounds[1][1])
  );

  options.bounds = latLngBounds;

  var polygon = new google.maps.Rectangle(options),
      polygon_events = ['click', 'dblclick', 'mousedown', 'mousemove', 'mouseout', 'mouseover', 'mouseup', 'rightclick'];

  for (var ev = 0; ev < polygon_events.length; ev++) {
    (function(object, name) {
      if (options[name]) {
        google.maps.event.addListener(object, name, function(e){
          options[name].apply(this, [e]);
        });
      }
    })(polygon, polygon_events[ev]);
  }

  this.polygons.push(polygon);

  return polygon;
};

GMaps.prototype.drawPolygon = function(options) {
  var useGeoJSON = false;

  if(options.hasOwnProperty("useGeoJSON")) {
    useGeoJSON = options.useGeoJSON;
  }

  delete options.useGeoJSON;

  options = extend_object({
    map: this.map
  }, options);

  if (useGeoJSON == false) {
    options.paths = [options.paths.slice(0)];
  }

  if (options.paths.length > 0) {
    if (options.paths[0].length > 0) {
      options.paths = array_flat(array_map(options.paths, arrayToLatLng, useGeoJSON));
    }
  }

  var polygon = new google.maps.Polygon(options),
      polygon_events = ['click', 'dblclick', 'mousedown', 'mousemove', 'mouseout', 'mouseover', 'mouseup', 'rightclick'];

  for (var ev = 0; ev < polygon_events.length; ev++) {
    (function(object, name) {
      if (options[name]) {
        google.maps.event.addListener(object, name, function(e){
          options[name].apply(this, [e]);
        });
      }
    })(polygon, polygon_events[ev]);
  }

  this.polygons.push(polygon);

  GMaps.fire('polygon_added', polygon, this);

  return polygon;
};

GMaps.prototype.removePolygon = function(polygon) {
  for (var i = 0; i < this.polygons.length; i++) {
    if (this.polygons[i] === polygon) {
      this.polygons[i].setMap(null);
      this.polygons.splice(i, 1);

      GMaps.fire('polygon_removed', polygon, this);

      break;
    }
  }
};

GMaps.prototype.removePolygons = function() {
  for (var i = 0, item; item = self.polygons[i]; i++) {
    item.setMap(null);
  }

  self.polygons = [];
};
GMaps.prototype.getFromFusionTables = function(options) {
  var events = options.events;

  delete options.events;

  var fusion_tables_options = options,
      layer = new google.maps.FusionTablesLayer(fusion_tables_options);

  for (var ev in events) {
    (function(object, name) {
      google.maps.event.addListener(object, name, function(e) {
        events[name].apply(this, [e]);
      });
    })(layer, ev);
  }

  this.layers.push(layer);

  return layer;
};

GMaps.prototype.loadFromFusionTables = function(options) {
  var layer = this.getFromFusionTables(options);
  layer.setMap(this.map);

  return layer;
};

GMaps.prototype.getFromKML = function(options) {
  var url = options.url,
      events = options.events;

  delete options.url;
  delete options.events;

  var kml_options = options,
      layer = new google.maps.KmlLayer(url, kml_options);

  for (var ev in events) {
    (function(object, name) {
      google.maps.event.addListener(object, name, function(e) {
        events[name].apply(this, [e]);
      });
    })(layer, ev);
  }

  this.layers.push(layer);

  return layer;
};

GMaps.prototype.loadFromKML = function(options) {
  var layer = this.getFromKML(options);
  layer.setMap(this.map);

  return layer;
};

GMaps.prototype.addLayer = function(layerName, options) {
  //var default_layers = ['weather', 'clouds', 'traffic', 'transit', 'bicycling', 'panoramio', 'places'];
  options = options || {};
  var layer;

  switch(layerName) {
    case 'weather': this.singleLayers.weather = layer = new google.maps.weather.WeatherLayer();
      break;
    case 'clouds': this.singleLayers.clouds = layer = new google.maps.weather.CloudLayer();
      break;
    case 'traffic': this.singleLayers.traffic = layer = new google.maps.TrafficLayer();
      break;
    case 'transit': this.singleLayers.transit = layer = new google.maps.TransitLayer();
      break;
    case 'bicycling': this.singleLayers.bicycling = layer = new google.maps.BicyclingLayer();
      break;
    case 'panoramio':
        this.singleLayers.panoramio = layer = new google.maps.panoramio.PanoramioLayer();
        layer.setTag(options.filter);
        delete options.filter;

        //click event
        if (options.click) {
          google.maps.event.addListener(layer, 'click', function(event) {
            options.click(event);
            delete options.click;
          });
        }
      break;
      case 'places':
        this.singleLayers.places = layer = new google.maps.places.PlacesService(this.map);

        //search and  nearbySearch callback, Both are the same
        if (options.search || options.nearbySearch) {
          var placeSearchRequest  = {
            bounds : options.bounds || null,
            keyword : options.keyword || null,
            location : options.location || null,
            name : options.name || null,
            radius : options.radius || null,
            rankBy : options.rankBy || null,
            types : options.types || null
          };

          if (options.search) {
            layer.search(placeSearchRequest, options.search);
          }

          if (options.nearbySearch) {
            layer.nearbySearch(placeSearchRequest, options.nearbySearch);
          }
        }

<<<<<<< HEAD
        var base_options = {
          avoidHighways: false,
          avoidTolls: false,
          optimizeWaypoints: false,
          waypoints: []
        };

        var request_options =  extend_object(base_options, options);

        request_options.origin = /string/.test(typeof options.origin) ? options.origin : new google.maps.LatLng(options.origin[0], options.origin[1]);
        request_options.destination = /string/.test(typeof options.destination) ? options.destination : new google.maps.LatLng(options.destination[0], options.destination[1]);
        request_options.travelMode = travelMode;
        request_options.unitSystem = unitSystem;
=======
        //textSearch callback
        if (options.textSearch) {
          var textSearchRequest  = {
            bounds : options.bounds || null,
            location : options.location || null,
            query : options.query || null,
            radius : options.radius || null
          };
>>>>>>> f8a7c957

          layer.textSearch(textSearchRequest, options.textSearch);
        }
      break;
  }

  if (layer !== undefined) {
    if (typeof layer.setOptions == 'function') {
      layer.setOptions(options);
    }
    if (typeof layer.setMap == 'function') {
      layer.setMap(this.map);
    }

    return layer;
  }
};

GMaps.prototype.removeLayer = function(layer) {
  if (typeof(layer) == "string" && this.singleLayers[layer] !== undefined) {
     this.singleLayers[layer].setMap(null);

     delete this.singleLayers[layer];
  }
  else {
    for (var i = 0; i < this.layers.length; i++) {
      if (this.layers[i] === layer) {
        this.layers[i].setMap(null);
        this.layers.splice(i, 1);

        break;
      }
    }
  }
};
var travelMode, unitSystem;

GMaps.prototype.getRoutes = function(options) {
  switch (options.travelMode) {
    case 'bicycling':
      travelMode = google.maps.TravelMode.BICYCLING;
      break;
    case 'transit':
      travelMode = google.maps.TravelMode.TRANSIT;
      break;
    case 'driving':
      travelMode = google.maps.TravelMode.DRIVING;
      break;
    default:
      travelMode = google.maps.TravelMode.WALKING;
      break;
  }

  if (options.unitSystem === 'imperial') {
    unitSystem = google.maps.UnitSystem.IMPERIAL;
  }
  else {
    unitSystem = google.maps.UnitSystem.METRIC;
  }

  var base_options = {
        avoidHighways: false,
        avoidTolls: false,
        optimizeWaypoints: false,
        waypoints: []
      },
      request_options =  extend_object(base_options, options);

  request_options.origin = /string/.test(typeof options.origin) ? options.origin : new google.maps.LatLng(options.origin[0], options.origin[1]);
  request_options.destination = /string/.test(typeof options.destination) ? options.destination : new google.maps.LatLng(options.destination[0], options.destination[1]);
  request_options.travelMode = travelMode;
  request_options.unitSystem = unitSystem;

  delete request_options.callback;

  var self = this,
      service = new google.maps.DirectionsService();

  service.route(request_options, function(result, status) {
    if (status === google.maps.DirectionsStatus.OK) {
      for (var r in result.routes) {
        if (result.routes.hasOwnProperty(r)) {
          self.routes.push(result.routes[r]);
        }
      }
    }

    if (options.callback) {
      options.callback(self.routes);
    }
  });
};

GMaps.prototype.removeRoutes = function() {
  this.routes = [];
};

GMaps.prototype.getElevations = function(options) {
  options = extend_object({
    locations: [],
    path : false,
    samples : 256
  }, options);

  if (options.locations.length > 0) {
    if (options.locations[0].length > 0) {
      options.locations = array_flat(array_map([options.locations], arrayToLatLng,  false));
    }
  }

  var callback = options.callback;
  delete options.callback;

  var service = new google.maps.ElevationService();

  //location request
  if (!options.path) {
    delete options.path;
    delete options.samples;

    service.getElevationForLocations(options, function(result, status) {
      if (callback && typeof(callback) === "function") {
        callback(result, status);
      }
    });
  //path request
  } else {
    var pathRequest = {
      path : options.locations,
      samples : options.samples
    };

    service.getElevationAlongPath(pathRequest, function(result, status) {
     if (callback && typeof(callback) === "function") {
        callback(result, status);
      }
    });
  }
};

GMaps.prototype.cleanRoute = GMaps.prototype.removePolylines;

GMaps.prototype.drawRoute = function(options) {
  var self = this;

  this.getRoutes({
    origin: options.origin,
    destination: options.destination,
    travelMode: options.travelMode,
    waypoints: options.waypoints,
    unitSystem: options.unitSystem,
    callback: function(e) {
      if (e.length > 0) {
        self.drawPolyline({
          path: e[e.length - 1].overview_path,
          strokeColor: options.strokeColor,
          strokeOpacity: options.strokeOpacity,
          strokeWeight: options.strokeWeight
        });
        
        if (options.callback) {
          options.callback(e[e.length - 1]);
        }
      }
    }
  });
};

GMaps.prototype.travelRoute = function(options) {
  if (options.origin && options.destination) {
    this.getRoutes({
      origin: options.origin,
      destination: options.destination,
      travelMode: options.travelMode,
      waypoints : options.waypoints,
      callback: function(e) {
        //start callback
        if (e.length > 0 && options.start) {
          options.start(e[e.length - 1]);
        }

        //step callback
        if (e.length > 0 && options.step) {
          var route = e[e.length - 1];
          if (route.legs.length > 0) {
            var steps = route.legs[0].steps;
            for (var i=0, step; step=steps[i]; i++) {
              step.step_number = i;
              options.step(step, (route.legs[0].steps.length - 1));
            }
          }
        }

        //end callback
        if (e.length > 0 && options.end) {
           options.end(e[e.length - 1]);
        }
      }
    });
  }
  else if (options.route) {
    if (options.route.legs.length > 0) {
      var steps = options.route.legs[0].steps;
      for (var i=0, step; step=steps[i]; i++) {
        step.step_number = i;
        options.step(step);
      }
    }
  }
};

GMaps.prototype.drawSteppedRoute = function(options) {
  if (options.origin && options.destination) {
    this.getRoutes({
      origin: options.origin,
      destination: options.destination,
      travelMode: options.travelMode,
      waypoints : options.waypoints,
      callback: function(e) {
        //start callback
        if (e.length > 0 && options.start) {
          options.start(e[e.length - 1]);
        }

        //step callback
        if (e.length > 0 && options.step) {
          var route = e[e.length - 1];
          if (route.legs.length > 0) {
            var steps = route.legs[0].steps;
            for (var i=0, step; step=steps[i]; i++) {
              step.step_number = i;
              self.drawPolyline({
                path: step.path,
                strokeColor: options.strokeColor,
                strokeOpacity: options.strokeOpacity,
                strokeWeight: options.strokeWeight
              });
              options.step(step, (route.legs[0].steps.length - 1));
            }
          }
        }

        //end callback
        if (e.length > 0 && options.end) {
           options.end(e[e.length - 1]);
        }
      }
    });
  }
  else if (options.route) {
    if (options.route.legs.length > 0) {
      var steps = options.route.legs[0].steps;
      for (var i=0, step; step=steps[i]; i++) {
        step.step_number = i;
        self.drawPolyline({
          path: step.path,
          strokeColor: options.strokeColor,
          strokeOpacity: options.strokeOpacity,
          strokeWeight: options.strokeWeight
        });
        options.step(step);
      }
    }
  }
};

GMaps.Route = function(options) {
  this.origin = options.origin;
  this.destination = options.destination;
  this.waypoints = options.waypoints;

  this.map = options.map;
  this.route = options.route;
  this.step_count = 0;
  this.steps = this.route.legs[0].steps;
  this.steps_length = this.steps.length;

  this.polyline = this.map.drawPolyline({
    path: new google.maps.MVCArray(),
    strokeColor: options.strokeColor,
    strokeOpacity: options.strokeOpacity,
    strokeWeight: options.strokeWeight
  }).getPath();
};

GMaps.Route.prototype.getRoute = function(options) {
  var self = this;

  this.map.getRoutes({
    origin : this.origin,
    destination : this.destination,
    travelMode : options.travelMode,
    waypoints : this.waypoints || [],
    callback : function() {
      self.route = e[0];

      if (options.callback) {
        options.callback.call(self);
      }
    }
  });
};

GMaps.Route.prototype.back = function() {
  if (this.step_count > 0) {
    this.step_count--;
    var path = this.route.legs[0].steps[this.step_count].path;

    for (var p in path){
      if (path.hasOwnProperty(p)){
        this.polyline.pop();
      }
    }
  }
};

GMaps.Route.prototype.forward = function() {
  if (this.step_count < this.steps_length) {
    var path = this.route.legs[0].steps[this.step_count].path;

    for (var p in path){
      if (path.hasOwnProperty(p)){
        this.polyline.push(path[p]);
      }
    }
    this.step_count++;
  }
};
GMaps.prototype.checkGeofence = function(lat, lng, fence) {
  return fence.containsLatLng(new google.maps.LatLng(lat, lng));
};

GMaps.prototype.checkMarkerGeofence = function(marker, outside_callback) {
  if (marker.fences) {
    for (var i = 0, fence; fence = marker.fences[i]; i++) {
      var pos = marker.getPosition();
      if (!this.checkGeofence(pos.lat(), pos.lng(), fence)) {
        outside_callback(marker, fence);
      }
    }
  }
};
GMaps.prototype.toImage = function(options) {
  var options = options || {},
      static_map_options = {};

  static_map_options['size'] = options['size'] || [this.el.clientWidth, this.el.clientHeight];
  static_map_options['lat'] = this.getCenter().lat();
  static_map_options['lng'] = this.getCenter().lng();

  if (this.markers.length > 0) {
    static_map_options['markers'] = [];
    
    for (var i = 0; i < this.markers.length; i++) {
      static_map_options['markers'].push({
        lat: this.markers[i].getPosition().lat(),
        lng: this.markers[i].getPosition().lng()
      });
    }
  }

  if (this.polylines.length > 0) {
    var polyline = this.polylines[0];
    
    static_map_options['polyline'] = {};
    static_map_options['polyline']['path'] = google.maps.geometry.encoding.encodePath(polyline.getPath());
    static_map_options['polyline']['strokeColor'] = polyline.strokeColor
    static_map_options['polyline']['strokeOpacity'] = polyline.strokeOpacity
    static_map_options['polyline']['strokeWeight'] = polyline.strokeWeight
  }

  return GMaps.staticMapURL(static_map_options);
};

GMaps.staticMapURL = function(options){
  var parameters = [],
      data,
      static_root = 'http://maps.googleapis.com/maps/api/staticmap';

  if (options.url) {
    static_root = options.url;
    delete options.url;
  }

  static_root += '?';

  var markers = options.markers;
  
  delete options.markers;

  if (!markers && options.marker) {
    markers = [options.marker];
    delete options.marker;
  }

  var polyline = options.polyline;
  delete options.polyline;

  /** Map options **/
  if (options.center) {
    parameters.push('center=' + options.center);
    delete options.center;
  }
  else if (options.address) {
    parameters.push('center=' + options.address);
    delete options.address;
  }
  else if (options.lat) {
    parameters.push(['center=', options.lat, ',', options.lng].join(''));
    delete options.lat;
    delete options.lng;
  }
  else if (options.visible) {
    var visible = encodeURI(options.visible.join('|'));
    parameters.push('visible=' + visible);
  }

  var size = options.size;
  if (size) {
    if (size.join) {
      size = size.join('x');
    }
    delete options.size;
  }
  else {
    size = '630x300';
  }
  parameters.push('size=' + size);

  if (!options.zoom) {
    options.zoom = 15;
  }

  var sensor = options.hasOwnProperty('sensor') ? !!options.sensor : true;
  delete options.sensor;
  parameters.push('sensor=' + sensor);

  for (var param in options) {
    if (options.hasOwnProperty(param)) {
      parameters.push(param + '=' + options[param]);
    }
  }

  /** Markers **/
  if (markers) {
    var marker, loc;

    for (var i=0; data=markers[i]; i++) {
      marker = [];

      if (data.size && data.size !== 'normal') {
        marker.push('size:' + data.size);
      }
      else if (data.icon) {
        marker.push('icon:' + encodeURI(data.icon));
      }

      if (data.color) {
        marker.push('color:' + data.color.replace('#', '0x'));
      }

      if (data.label) {
        marker.push('label:' + data.label[0].toUpperCase());
      }

      loc = (data.address ? data.address : data.lat + ',' + data.lng);

      if (marker.length || i === 0) {
        marker.push(loc);
        marker = marker.join('|');
        parameters.push('markers=' + encodeURI(marker));
      }
      // New marker without styles
      else {
        marker = parameters.pop() + encodeURI('|' + loc);
        parameters.push(marker);
      }
    }
  }

  /** Polylines **/
  function parseColor(color, opacity) {
    if (color[0] === '#'){
      color = color.replace('#', '0x');

      if (opacity) {
        opacity = parseFloat(opacity);
        opacity = Math.min(1, Math.max(opacity, 0));
        if (opacity === 0) {
          return '0x00000000';
        }
        opacity = (opacity * 255).toString(16);
        if (opacity.length === 1) {
          opacity += opacity;
        }

        color = color.slice(0,8) + opacity;
      }
    }
    return color;
  }

  if (polyline) {
    data = polyline;
    polyline = [];

    if (data.strokeWeight) {
      polyline.push('weight:' + parseInt(data.strokeWeight, 10));
    }

    if (data.strokeColor) {
      var color = parseColor(data.strokeColor, data.strokeOpacity);
      polyline.push('color:' + color);
    }

    if (data.fillColor) {
      var fillcolor = parseColor(data.fillColor, data.fillOpacity);
      polyline.push('fillcolor:' + fillcolor);
    }

    var path = data.path;
    if (path.join) {
      for (var j=0, pos; pos=path[j]; j++) {
        polyline.push(pos.join(','));
      }
    }
    else {
      polyline.push('enc:' + path);
    }

    polyline = polyline.join('|');
    parameters.push('path=' + encodeURI(polyline));
  }

  parameters = parameters.join('&');
  return static_root + parameters;
};
GMaps.prototype.addMapType = function(mapTypeId, options) {
  if (options.hasOwnProperty("getTileUrl") && typeof(options["getTileUrl"]) == "function") {
    options.tileSize = options.tileSize || new google.maps.Size(256, 256);

    var mapType = new google.maps.ImageMapType(options);

    this.map.mapTypes.set(mapTypeId, mapType);
  }
  else {
    throw "'getTileUrl' function required.";
  }
};

GMaps.prototype.addOverlayMapType = function(options) {
  if (options.hasOwnProperty("getTile") && typeof(options["getTile"]) == "function") {
    var overlayMapTypeIndex = options.index;

    delete options.index;

    this.map.overlayMapTypes.insertAt(overlayMapTypeIndex, options);
  }
  else {
    throw "'getTile' function required.";
  }
};

GMaps.prototype.removeOverlayMapType = function(overlayMapTypeIndex) {
  this.map.overlayMapTypes.removeAt(overlayMapTypeIndex);
};
GMaps.prototype.addStyle = function(options) {
  var styledMapType = new google.maps.StyledMapType(options.styles, options.styledMapName);

  this.map.mapTypes.set(options.mapTypeId, styledMapType);
};

GMaps.prototype.setStyle = function(mapTypeId) {
  this.map.setMapTypeId(mapTypeId);
};
GMaps.prototype.createPanorama = function(streetview_options) {
  if (!streetview_options.hasOwnProperty('lat') || !streetview_options.hasOwnProperty('lng')) {
    streetview_options.lat = this.getCenter().lat();
    streetview_options.lng = this.getCenter().lng();
  }

  this.panorama = GMaps.createPanorama(streetview_options);

  this.map.setStreetView(this.panorama);

  return this.panorama;
};

GMaps.createPanorama = function(options) {
  var el = getElementById(options.el, options.context);

  options.position = new google.maps.LatLng(options.lat, options.lng);

  delete options.el;
  delete options.context;
  delete options.lat;
  delete options.lng;

  var streetview_events = ['closeclick', 'links_changed', 'pano_changed', 'position_changed', 'pov_changed', 'resize', 'visible_changed'],
      streetview_options = extend_object({visible : true}, options);

  for (var i = 0; i < streetview_events.length; i++) {
    delete streetview_options[streetview_events[i]];
  }

  var panorama = new google.maps.StreetViewPanorama(el, streetview_options);

  for (var i = 0; i < streetview_events.length; i++) {
    (function(object, name) {
      if (options[name]) {
        google.maps.event.addListener(object, name, function(){
          options[name].apply(this);
        });
      }
    })(panorama, streetview_events[i]);
  }

  return panorama;
};
GMaps.prototype.on = function(event_name, handler) {
  return GMaps.on(event_name, this, handler);
};

GMaps.prototype.off = function(event_name) {
  GMaps.off(event_name, this);
};

GMaps.custom_events = ['marker_added', 'marker_removed', 'polyline_added', 'polyline_removed', 'polygon_added', 'polygon_removed', 'geolocated', 'geolocation_failed'];

GMaps.on = function(event_name, object, handler) {
  if (GMaps.custom_events.indexOf(event_name) == -1) {
    return google.maps.event.addListener(object, event_name, handler);
  }
  else {
    var registered_event = {
      handler : handler,
      eventName : event_name
    };

    object.registered_events[event_name] = object.registered_events[event_name] || [];
    object.registered_events[event_name].push(registered_event);

    return registered_event;
  }
};

GMaps.off = function(event_name, object) {
  if (GMaps.custom_events.indexOf(event_name) == -1) {
    google.maps.event.clearListeners(object, event_name);
  }
  else {
    object.registered_events[event_name] = [];
  }
};

GMaps.fire = function(event_name, object, scope) {
  if (GMaps.custom_events.indexOf(event_name) == -1) {
    google.maps.event.trigger(object, event_name, Array.prototype.slice.apply(arguments).slice(2));
  }
  else {
    if(event_name in scope.registered_events) {
      var firing_events = scope.registered_events[event_name];

      for(var i = 0; i < firing_events.length; i++) {
        (function(handler, scope, object) {
          handler.apply(scope, [object]);
        })(firing_events[i]['handler'], scope, object);
      }
    }
  }
};
GMaps.geolocate = function(options) {
  var complete_callback = options.always || options.complete;

  if (navigator.geolocation) {
    navigator.geolocation.getCurrentPosition(function(position) {
      options.success(position);

      if (complete_callback) {
        complete_callback();
      }
    }, function(error) {
      options.error(error);

      if (complete_callback) {
        complete_callback();
      }
    }, options.options);
  }
  else {
    options.not_supported();

    if (complete_callback) {
      complete_callback();
    }
  }
};

GMaps.geocode = function(options) {
  this.geocoder = new google.maps.Geocoder();
  var callback = options.callback;
  if (options.hasOwnProperty('lat') && options.hasOwnProperty('lng')) {
    options.latLng = new google.maps.LatLng(options.lat, options.lng);
  }

  delete options.lat;
  delete options.lng;
  delete options.callback;
  
  this.geocoder.geocode(options, function(results, status) {
    callback(results, status);
  });
};
//==========================
// Polygon containsLatLng
// https://github.com/tparkin/Google-Maps-Point-in-Polygon
// Poygon getBounds extension - google-maps-extensions
// http://code.google.com/p/google-maps-extensions/source/browse/google.maps.Polygon.getBounds.js
if (!google.maps.Polygon.prototype.getBounds) {
  google.maps.Polygon.prototype.getBounds = function(latLng) {
    var bounds = new google.maps.LatLngBounds();
    var paths = this.getPaths();
    var path;

    for (var p = 0; p < paths.getLength(); p++) {
      path = paths.getAt(p);
      for (var i = 0; i < path.getLength(); i++) {
        bounds.extend(path.getAt(i));
      }
    }

    return bounds;
  };
}

if (!google.maps.Polygon.prototype.containsLatLng) {
  // Polygon containsLatLng - method to determine if a latLng is within a polygon
  google.maps.Polygon.prototype.containsLatLng = function(latLng) {
    // Exclude points outside of bounds as there is no way they are in the poly
    var bounds = this.getBounds();

    if (bounds !== null && !bounds.contains(latLng)) {
      return false;
    }

    // Raycast point in polygon method
    var inPoly = false;

    var numPaths = this.getPaths().getLength();
    for (var p = 0; p < numPaths; p++) {
      var path = this.getPaths().getAt(p);
      var numPoints = path.getLength();
      var j = numPoints - 1;

      for (var i = 0; i < numPoints; i++) {
        var vertex1 = path.getAt(i);
        var vertex2 = path.getAt(j);

        if (vertex1.lng() < latLng.lng() && vertex2.lng() >= latLng.lng() || vertex2.lng() < latLng.lng() && vertex1.lng() >= latLng.lng()) {
          if (vertex1.lat() + (latLng.lng() - vertex1.lng()) / (vertex2.lng() - vertex1.lng()) * (vertex2.lat() - vertex1.lat()) < latLng.lat()) {
            inPoly = !inPoly;
          }
        }

        j = i;
      }
    }

    return inPoly;
  };
}

google.maps.LatLngBounds.prototype.containsLatLng = function(latLng) {
  return this.contains(latLng);
};

google.maps.Marker.prototype.setFences = function(fences) {
  this.fences = fences;
};

google.maps.Marker.prototype.addFence = function(fence) {
  this.fences.push(fence);
};

google.maps.Marker.prototype.getId = function() {
  return this['__gm_id'];
};

//==========================
// Array indexOf
// https://developer.mozilla.org/en-US/docs/JavaScript/Reference/Global_Objects/Array/indexOf
if (!Array.prototype.indexOf) {
  Array.prototype.indexOf = function (searchElement /*, fromIndex */ ) {
      "use strict";
      if (this == null) {
          throw new TypeError();
      }
      var t = Object(this);
      var len = t.length >>> 0;
      if (len === 0) {
          return -1;
      }
      var n = 0;
      if (arguments.length > 1) {
          n = Number(arguments[1]);
          if (n != n) { // shortcut for verifying if it's NaN
              n = 0;
          } else if (n != 0 && n != Infinity && n != -Infinity) {
              n = (n > 0 || -1) * Math.floor(Math.abs(n));
          }
      }
      if (n >= len) {
          return -1;
      }
      var k = n >= 0 ? n : Math.max(len - Math.abs(n), 0);
      for (; k < len; k++) {
          if (k in t && t[k] === searchElement) {
              return k;
          }
      }
      return -1;
  }
}<|MERGE_RESOLUTION|>--- conflicted
+++ resolved
@@ -1,32 +1,14 @@
-<<<<<<< HEAD
 /*!
- * GMaps.js v0.3.5
+ * GMaps.js v0.4.0
  * http://hpneo.github.com/gmaps/
  *
  * Copyright 2012, Gustavo Leon
  * Released under the MIT License.
  */
 
-if(window.google && window.google.maps){
-
-  var GMaps = (function(global) {
-    "use strict";
-
-    var doc = document;
-    var getElementById = function(id, context) {
-      var ele
-      if('jQuery' in global && context){
-        ele = $("#"+id.replace('#', ''), context)[0]
-      } else {
-        ele = doc.getElementById(id.replace('#', ''));
-      };
-      return ele;
-    };
-=======
 if (window.google == undefined && window.google.maps == undefined) {
   throw 'Google Maps API is required. Please register the following JavaScript library http://maps.google.com/maps/api/js?sensor=true.'
 }
->>>>>>> f8a7c957
 
 var extend_object = function(obj, new_obj) {
   var name;
@@ -35,50 +17,6 @@
     return obj;
   }
 
-<<<<<<< HEAD
-      if (typeof(options.el) === 'string' || typeof(options.div) === 'string') {
-        this.el = getElementById(options.el || options.div, options.context);
-      } else {
-        this.el = options.el || options.div;
-      };
-
-      window.context_menu = window.context_menu || {};
-      window.context_menu[self.el.id] = {};
-
-      if (typeof(this.el) === 'undefined' || this.el === null) {
-        throw 'No element defined.';
-      }
-
-      this.el.style.width = options.width || this.el.scrollWidth || this.el.offsetWidth;
-      this.el.style.height = options.height || this.el.scrollHeight || this.el.offsetHeight;
-
-      this.controls = [];
-      this.overlays = [];
-      this.layers = []; // array with kml and ft layers, can be as many
-      this.singleLayers = {}; // object with the other layers, only one per layer
-      this.markers = [];
-      this.polylines = [];
-      this.routes = [];
-      this.polygons = [];
-      this.infoWindow = null;
-      this.overlay_el = null;
-      this.zoom = options.zoom || 15;
-      this.registered_events = {};
-
-      var markerClusterer = options.markerClusterer;
-
-      google.maps.visualRefresh = options.enableNewStyle;
-
-      //'Hybrid', 'Roadmap', 'Satellite' or 'Terrain'
-      var mapType;
-
-      if (options.mapType) {
-        mapType = google.maps.MapTypeId[options.mapType.toUpperCase()];
-      }
-      else {
-        mapType = google.maps.MapTypeId.ROADMAP;
-      }
-=======
   for (name in new_obj) {
     obj[name] = new_obj[name];
   }
@@ -92,7 +30,6 @@
   if (obj === replace) {
     return obj;
   }
->>>>>>> f8a7c957
 
   for (name in replace) {
     if (obj[name] != undefined) {
@@ -125,19 +62,8 @@
     }
   }
 
-<<<<<<< HEAD
-      delete options.el;
-      delete options.lat;
-      delete options.lng;
-      delete options.mapType;
-      delete options.width;
-      delete options.height;
-      delete options.markerClusterer;
-      delete options.enableNewStyle;
-=======
   return array_return;
 };
->>>>>>> f8a7c957
 
 var array_flat = function(array) {
   var new_array = [],
@@ -187,24 +113,6 @@
     element = document.getElementById(id);
   };
 
-<<<<<<< HEAD
-      // Context menus
-      var buildContextMenuHTML = function(control, e) {
-        var html = '';
-        var options = window.context_menu[self.el.id][control];
-        for (var i in options){
-          if (options.hasOwnProperty(i)){
-            var option = options[i];
-            html += '<li><a id="' + control + '_' + i + '" href="#">' +
-              option.title + '</a></li>';
-          }
-        }
-
-        if(!getElementById(self.el.id + '_gmaps_context_menu')) return;
-
-        var context_menu_element = getElementById(self.el.id + '_gmaps_context_menu');
-        context_menu_element.innerHTML = html;
-=======
   return element;
 };
 
@@ -280,7 +188,6 @@
     if (typeof(this.el) === 'undefined' || this.el === null) {
       throw 'No element defined.';
     }
->>>>>>> f8a7c957
 
     window.context_menu = window.context_menu || {};
     window.context_menu[self.el.id] = {};
@@ -339,71 +246,33 @@
         }
       }
 
-<<<<<<< HEAD
-      this.setContextMenu = function(options) {
-        window.context_menu[self.el.id][options.control] = {};
-
-        for (var i in options.options){
-          if (options.options.hasOwnProperty(i)){
-            var option = options.options[i];
-            window.context_menu[self.el.id][options.control][option.name] = {
-              title: option.title,
-              action: option.action
-            };
-          }
-        }
-=======
       if (!getElementById('gmaps_context_menu')) return;
 
       var context_menu_element = getElementById('gmaps_context_menu');
       
       context_menu_element.innerHTML = html;
->>>>>>> f8a7c957
 
       var context_menu_items = context_menu_element.getElementsByTagName('a'),
           context_menu_items_count = context_menu_items.length
           i;
 
-<<<<<<< HEAD
-        ul.id = self.el.id + '_gmaps_context_menu';
-        ul.style.display = 'none';
-        ul.style.position = 'absolute';
-        ul.style.minWidth = '100px';
-        ul.style.background = 'white';
-        ul.style.listStyle = 'none';
-        ul.style.padding = '8px';
-        ul.style.boxShadow = '2px 2px 6px #ccc';
-=======
       for (i = 0; i < context_menu_items_count; i++) {
         var context_menu_item = context_menu_items[i];
->>>>>>> f8a7c957
 
         var assign_menu_item_action = function(ev){
           ev.preventDefault();
 
-<<<<<<< HEAD
-        var context_menu_element = getElementById(self.el.id + '_gmaps_context_menu');
-=======
           options[this.id.replace(control + '_', '')].action.apply(self, [e]);
           self.hideContextMenu();
         };
->>>>>>> f8a7c957
 
         google.maps.event.clearListeners(context_menu_item, 'click');
         google.maps.event.addDomListenerOnce(context_menu_item, 'click', assign_menu_item_action, false);
       }
 
-<<<<<<< HEAD
-      this.hideContextMenu = function() {
-        var context_menu_element = getElementById(self.el.id + '_gmaps_context_menu');
-        if(context_menu_element)
-          context_menu_element.style.display = 'none';
-      };
-=======
       var position = findAbsolutePosition.apply(this, [self.el]),
           left = position[0] + e.pixel.x - 15,
           top = position[1] + e.pixel.y- 15;
->>>>>>> f8a7c957
 
       context_menu_element.style.left = left + "px";
       context_menu_element.style.top = top + "px";
@@ -449,17 +318,6 @@
         }
       }
 
-<<<<<<< HEAD
-      google.maps.event.addListener(this.map, 'rightclick', function(e) {
-        if (options.rightclick) {
-          options.rightclick.apply(this, [e]);
-        }
-
-        if(window.context_menu[self.el.id]['map'] != undefined) {
-          buildContextMenu('map', e);
-        }
-      });
-=======
       ul.id = 'gmaps_context_menu';
       ul.style.display = 'none';
       ul.style.position = 'absolute';
@@ -468,7 +326,6 @@
       ul.style.listStyle = 'none';
       ul.style.padding = '8px';
       ul.style.boxShadow = '2px 2px 6px #ccc';
->>>>>>> f8a7c957
 
       doc.body.appendChild(ul);
 
@@ -669,17 +526,11 @@
 
     var info_window_events = ['closeclick', 'content_changed', 'domready', 'position_changed', 'zindex_changed'];
 
-<<<<<<< HEAD
-            if (window.context_menu[self.el.id]['marker'] != undefined) {
-              buildContextMenu('marker', e);
-            }
-=======
     for (var ev = 0; ev < info_window_events.length; ev++) {
       (function(object, name) {
         if (options.infoWindow[name]) {
           google.maps.event.addListener(object, name, function(e){
             options.infoWindow[name].apply(this, [e]);
->>>>>>> f8a7c957
           });
         }
       })(marker.infoWindow, info_window_events[ev]);
@@ -1271,21 +1122,6 @@
           }
         }
 
-<<<<<<< HEAD
-        var base_options = {
-          avoidHighways: false,
-          avoidTolls: false,
-          optimizeWaypoints: false,
-          waypoints: []
-        };
-
-        var request_options =  extend_object(base_options, options);
-
-        request_options.origin = /string/.test(typeof options.origin) ? options.origin : new google.maps.LatLng(options.origin[0], options.origin[1]);
-        request_options.destination = /string/.test(typeof options.destination) ? options.destination : new google.maps.LatLng(options.destination[0], options.destination[1]);
-        request_options.travelMode = travelMode;
-        request_options.unitSystem = unitSystem;
-=======
         //textSearch callback
         if (options.textSearch) {
           var textSearchRequest  = {
@@ -1294,7 +1130,6 @@
             query : options.query || null,
             radius : options.radius || null
           };
->>>>>>> f8a7c957
 
           layer.textSearch(textSearchRequest, options.textSearch);
         }
